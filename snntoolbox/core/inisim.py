# -*- coding: utf-8 -*-
"""INI spiking neuron simulator.

A collection of helper functions, including spiking layer classes derived from
Keras layers, which were used to implement our own IF spiking simulator.

Not needed when converting and running the SNN in pyNN.

Created on Tue Dec  8 10:41:10 2015

@author: rbodo
"""

# For compatibility with python2
from __future__ import print_function, unicode_literals
from __future__ import division, absolute_import
from future import standard_library
from builtins import super

import numpy as np
import theano
import theano.tensor as T
from theano.tensor.signal import pool
from theano.tensor.shared_randomstreams import RandomStreams
from keras.layers.core import Dense, Flatten
from keras.layers.convolutional import AveragePooling2D, MaxPooling2D
from keras.layers.convolutional import Convolution2D
from keras import backend as K
from snntoolbox.config import settings

standard_library.install_aliases()

rng = RandomStreams()


def floatX(X):
    """Return array in floatX settings of Theano."""
    return [np.asarray(x, dtype=theano.config.floatX) for x in X]


def sharedX(X, dtype=theano.config.floatX, name=None):
    """Make array as shared array."""
    return theano.shared(np.asarray(X, dtype=dtype), name=name)


def shared_zeros(shape, dtype=theano.config.floatX, name=None):
    """Make shared 0s array."""
    return sharedX(np.zeros(shape), dtype=dtype, name=name)


def on_gpu():
    """Check if running on GPU board."""
    return theano.config.device[:3] == 'gpu'

if on_gpu():
    from theano.sandbox.cuda import dnn


def update_neurons(self, time, updates):
    """update neurons according to activation function."""
    if 'activation' in self.get_config() and \
            self.get_config()['activation'] == 'softmax':
        output_spikes = softmax_activation(self, time, updates)
    else:
        output_spikes = linear_activation(self, time, updates)
    updates.append((self.spiketrain, output_spikes * time))

    if settings['online_normalization']:
        updates.append((self.spikecounts, self.spikecounts + output_spikes))
        updates.append((self.max_spikerate,
                        T.max(self.spikecounts) / (time + settings['dt'])))

    if self.layer_type in ["MaxPool2DReLU", "SpikeConv2DReLU"]:
        updates.append((self.spikecounts, self.spikecounts + output_spikes))
        if settings["maxpool_type"] == "avg_max":
            updates.append((self.avg_spikerate,
                            self.spikecounts / (time + settings['dt'])))
        elif settings["maxpool_type"] == "fir_max":
            updates.append((self.fir_spikerate,
                            self.fir_spikerate + output_spikes /
                            (time + settings['dt'])))
        elif settings["maxpool_type"] == "exp_max":
            updates.append((self.exp_spikerate,
                            self.exp_spikerate + output_spikes /
                            2.**((time+settings['dt'])/settings['dt'])))
    return output_spikes


def update_payload(self, new_mem, spikes, time):
    """update payloads."""
    idxs = spikes.nonzero()
    v_error = new_mem[idxs]
    payloads = T.set_subtensor(
        self.payloads[idxs], v_error - self.payloads_sum[idxs])
    payloads_sum = T.set_subtensor(
        self.payloads_sum[idxs], self.payloads_sum[idxs] + self.payloads[idxs])
    return payloads, payloads_sum


def linear_activation(self, time, updates):
    """Linear activation."""
    # Destroy impulse if in refractory period
    masked_imp = T.set_subtensor(
        self.impulse[(self.refrac_until > time).nonzero()], 0.)
    # Add impulse
    new_mem = self.mem + masked_imp
    # Store spiking
    output_spikes = T.ge(new_mem, self.v_thresh)
    # At spike, reduce membrane potential by one instead of resetting to zero,
    # so that no information stored in membrane potential is lost. This reduces
    # the variance in the spikerate-activation correlation plot for activations
    # greater than 0.5.
    if settings['reset'] == 'Reset to zero':
        new_and_reset_mem = T.set_subtensor(
            new_mem[output_spikes.nonzero()], 0)
    elif settings['reset'] == 'Reset by subtraction':
        new_and_reset_mem = T.inc_subtensor(
            new_mem[output_spikes.nonzero()], -self.v_thresh)
        if settings['payloads']:
            payloads, payloads_sum = update_payload(self, new_and_reset_mem,
                                                    output_spikes, time)
    # Store refractory
    new_refractory = T.set_subtensor(
        self.refrac_until[output_spikes.nonzero()], time + self.tau_refrac)
    updates.append((self.refrac_until, new_refractory))
    updates.append((self.mem, new_and_reset_mem))
    if settings['payloads']:
        updates.append((self.payloads, payloads))
        updates.append((self.payloads_sum, payloads_sum))
    return output_spikes


def softmax_activation(self, time, updates):
    """Softmax activation."""
    # Destroy impulse if in refractory period
    masked_imp = T.set_subtensor(
        self.impulse[(self.refrac_until > time).nonzero()], 0.)
    # Add impulse
    new_mem = self.mem + masked_imp
    # Store spiking
    output_spikes, new_and_reset_mem = theano.ifelse.ifelse(
        T.le(rng.uniform(),
             settings['softmax_clockrate'] * settings['dt'] / 1000),
        trigger_spike(new_mem), skip_spike(new_mem))  # Then and else condition
    # Store refractory. In case of a spike we are resetting all neurons, even
    # the ones that didn't spike. However, in the refractory period we only
    # consider those that spiked. May have to change that...
    new_refractory = T.set_subtensor(
        self.refrac_until[output_spikes.nonzero()], time + self.tau_refrac)
    if settings['payloads']:
        payloads, payloads_sum = update_payload(self, new_and_reset_mem,
                                                output_spikes, time)
        updates.append((self.payloads, payloads))
        updates.append((self.payloads_sum, payloads_sum))

    updates.append((self.refrac_until, new_refractory))
    updates.append((self.mem, new_and_reset_mem))
    return output_spikes


def trigger_spike(new_mem):
    """Trigger spike."""
    activ = T.nnet.softmax(new_mem)
    max_activ = T.max(activ, axis=1, keepdims=True)
    output_spikes = T.eq(activ, max_activ).astype('float32')
    return output_spikes, T.zeros_like(new_mem)


def skip_spike(new_mem):
    """Skip spike."""
    return T.zeros_like(new_mem), new_mem


def reset(self):
    """Reset."""
    if self.inbound_nodes[0].inbound_layers:
        reset(self.inbound_nodes[0].inbound_layers[0])
    self.mem.set_value(floatX(np.zeros(self.output_shape)))
    self.refrac_until.set_value(floatX(np.zeros(self.output_shape)))
    self.spiketrain.set_value(floatX(np.zeros(self.output_shape)))
    if settings['payloads']:
        self.payloads.set_value(floatX(np.zeros(self.output_shape)))
        self.payloads_sum.set_value(floatX(np.zeros(self.output_shape)))
    if settings['online_normalization']:
        self.spikecounts.set_value(floatX(np.zeros(self.output_shape)))
        self.max_spikerate.set_value(0.0)
        self.v_thresh.set_value(settings['v_thresh'])

    if self.layer_type in ["MaxPool2DReLU", "SpikeConv2DReLU"]:
        self.spikecounts.set_value(floatX(np.zeros(self.output_shape)))
        if settings["maxpool_type"] == "avg_max":
            self.avg_spikerate.set_value(
                floatX(np.zeros(self.output_shape)))
        elif settings["maxpool_type"] == "fir_max":
            self.fir_spikerate.set_value(
                floatX(np.zeros(self.output_shape)))
        elif settings["maxpool_type"] == "exp_max":
            self.exp_spikerate.set_value(
                floatX(np.zeros(self.output_shape)))


def get_input(self):
    """Get input."""
    if self.inbound_nodes[0].inbound_layers:
        if 'input' in self.inbound_nodes[0].inbound_layers[0].name:
            previous_output = self.input
        else:
            previous_output = \
                self.inbound_nodes[0].inbound_layers[0].get_output()
    else:
        previous_output = K.placeholder(shape=self.input_shape)
    return previous_output, get_time(self), get_updates(self)


def get_time(self):
    """Get time."""
    if hasattr(self, 'time_var'):
        return self.time_var
    elif self.inbound_nodes[0].inbound_layers:
        return get_time(self.inbound_nodes[0].inbound_layers[0])
    else:
        raise Exception("Layer is not connected and is not an input layer.")


def get_updates(self):
    """Get updates."""
    if self.inbound_nodes[0].inbound_layers:
        return self.inbound_nodes[0].inbound_layers[0].updates
    else:
        return []


def init_neurons(self, v_thresh=1.0, tau_refrac=0.0, **kwargs):
    """Init neurons."""
    # The neurons in the spiking layer cannot be initialized until the layer
    # has been initialized and connected to the network. Otherwise
    # 'output_shape' is not known (obtained from previous layer), and
    # the 'input' attribute will not be overwritten by the layer's __init__.
    init_layer(self, self, v_thresh, tau_refrac, kwargs["layer_type"])
    if 'time_var' in kwargs:
        input_layer = self.inbound_nodes[0].inbound_layers[0]
        input_layer.time_var = kwargs['time_var']
        init_layer(self, input_layer, v_thresh,
                   tau_refrac, kwargs["layer_type"])


def init_layer(self, layer, v_thresh, tau_refrac, layer_type=None):
    """init layer."""
    layer.v_thresh = theano.shared(
        np.asarray(v_thresh, dtype=theano.config.floatX), 'v_thresh')
    layer.tau_refrac = tau_refrac
    layer.refrac_until = shared_zeros(self.output_shape)
    layer.mem = shared_zeros(self.output_shape)
    layer.spiketrain = shared_zeros(self.output_shape)
    if settings['payloads']:
        layer.payloads = shared_zeros(self.output_shape)
        layer.payloads_sum = shared_zeros(self.output_shape)
    layer.updates = []
    layer.layer_type = layer_type_dict[layer_type] \
        if layer_type in layer_type_dict else layer_type
    if settings['online_normalization']:
        layer.spikecounts = shared_zeros(self.output_shape)
        layer.max_spikerate = theano.shared(np.asarray(0.0, 'float32'))

    if layer.layer_type in ["MaxPool2DReLU", "SpikeConv2DReLU"]:
        layer.spikecounts = shared_zeros(self.output_shape)
        if settings["maxpool_type"] == "avg_max":
            layer.avg_spikerate = shared_zeros(self.output_shape)
        elif settings["maxpool_type"] == "fir_max":
            layer.fir_spikerate = shared_zeros(self.output_shape)
        elif settings["maxpool_type"] == "exp_max":
            layer.exp_spikerate = shared_zeros(self.output_shape)

    if len(layer.get_weights()) > 0:
        layer.W = K.variable(layer.get_weights()[0])
        layer.b = K.variable(layer.get_weights()[1])


def get_new_thresh(self, time):
    """Get new threshhold."""
    return theano.ifelse.ifelse(
        T.eq(time / settings['dt'] % settings['timestep_fraction'], 0) *
        T.gt(self.max_spikerate, settings['diff_to_min_rate'] / 1000) *
        T.gt(1 / settings['dt'] - self.max_spikerate,
             settings['diff_to_max_rate'] / 1000),
        self.max_spikerate, self.v_thresh)


class SpikeFlatten(Flatten):
    """Spike flatten layer."""

    def __init__(self, label=None, **kwargs):
        """Init function."""
        super().__init__(**kwargs)
        if label is not None:
            self.label = label
        else:
            self.label = self.name

    def get_output(self, train=False):
        """Get output."""
        # Recurse
        inp, time, updates = get_input(self)
        reshaped_inp = T.reshape(inp, self.output_shape)
        if settings['payloads']:
            payloads = T.reshape(self.payloads, self.output_shape)
            payloads_sum = T.reshape(self.payloads_sum, self.output_shape)
            updates.append((self.payloads, payloads))
            updates.append((self.payloads_sum, payloads_sum))
        self.updates = updates
        return reshaped_inp

    def get_name(self):
        """Get class name."""
        return self.__class__.__name__


class SpikeDense(Dense):
    """Spike Dense layer.

    batch_size x input_shape x out_shape
    """

    def __init__(self, output_dim, weights=None, label=None, **kwargs):
        """Init function."""
        super().__init__(output_dim, weights=weights, **kwargs)
        if label is not None:
            self.label = label
        else:
            self.label = self.name

    def get_output(self, train=False):
        """Get output."""
        # Recurse
        inp, time, updates = get_input(self)
        if settings['online_normalization']:
            # Modify threshold if firing rate of layer too low
            updates.append((self.v_thresh, get_new_thresh(self, time)))
        if self.inbound_nodes[0].inbound_layers and settings['payloads']:
            prev_layer_error = self.inbound_nodes[0].inbound_layers[0].payloads
            prev_shape = self.inbound_nodes[0].inbound_layers[0].output_shape
            error = shared_zeros(prev_shape)
            idxs = (inp > 0).nonzero()
            error = T.set_subtensor(error[idxs], prev_layer_error[idxs])
            # Get impulse
            self.impulse = T.add(T.dot(inp, self.W), self.b, T.dot(error,
                                                                   self.W))
        else:
            self.impulse = T.add(T.dot(inp, self.W), self.b)
        # Update payload
        output_spikes = update_neurons(self, time, updates)
        self.updates = updates
        return T.cast(output_spikes, 'float32')

    def get_name(self):
        """Get class name."""
        return self.__class__.__name__


def pool_same_size(data_in, patch_size, ignore_border=True,
                   st=None, padding=(0, 0)):
    """Max-pooling in same size.

    The indices of maximum values are 1s, else are 0s.

    Parameters
    ----------
    data_in : 4-D tensor.
        input images. Max-pooling will be done over the 2 last dimensions.
    patch_size : tuple
        with length 2 (patch height, patch width)
    ignore_border : bool
        When True, (5,5) input with ds=(2,2) will generate a (2,2) output.
        (3,3) otherwise.
    st : tuple
        Stride size, which is the number of shifts over rows/cols to get the
        next pool region. If st is None, it is considered equal to ds
        (no overlap on pooling regions).
    padding : tuple
        (pad_h, pad_w) pad zeros to extend beyond four borders of the
        images, pad_h is the size of the top and bottom margins, and
        pad_w is the size of the left and right margins.
    """
    output = pool.Pool(ds=patch_size, ignore_border=ignore_border,
                       st=st, padding=padding)(data_in)
    outs = pool.MaxPoolGrad(ds=patch_size, ignore_border=ignore_border,
                            st=st, padding=padding)(data_in, output,
                                                    output) > 0.
    return T.cast(outs, 'float32')


class SpikeConv2DReLU(Convolution2D):
    """Spike 2D Convolution relu.

    batch_size x input_shape x out_shape
    """

    def __init__(self, nb_filter, nb_row, nb_col, weights=None,
                 border_mode='valid', subsample=(1, 1), label=None,
                 filter_flip=True, **kwargs):
        """Init function."""
        super().__init__(nb_filter, nb_row, nb_col, weights=weights,
                         border_mode=border_mode, subsample=subsample,
                         **kwargs)
        self.filter_flip = filter_flip
        if label is not None:
            self.label = label
        else:
            self.label = self.name

    def get_output(self, train=False):
        """Get output."""
        # Recurse
        inp, time, updates = get_input(self)
        if self.inbound_nodes[0].inbound_layers and settings['payloads']:
            # Add error from previous layer
            prev_layer_error = self.inbound_nodes[0].inbound_layers[0].payloads
            print(self.inbound_nodes[0].inbound_layers[0].name)
            print("error to layer conv", prev_layer_error)

            prev_shape = self.inbound_nodes[0].inbound_layers[0].output_shape
            error = shared_zeros(prev_shape)
            idxs = (inp > 0).nonzero()
            error = T.set_subtensor(error[idxs], prev_layer_error[idxs])

        if settings['online_normalization']:
            # Modify threshold if firing rate of layer too low
            updates.append((self.v_thresh, get_new_thresh(self, time)))

        # CALCULATE SYNAPTIC SUMMED INPUT
        border_mode = self.border_mode
        if on_gpu() and dnn.dnn_available():
            conv_mode = 'conv' if self.filter_flip else 'cross'
            if border_mode == 'same':
                assert(self.subsample == (1, 1))
                pad_x = (self.nb_row - self.subsample[0]) // 2
                pad_y = (self.nb_col - self.subsample[1]) // 2
                conv_out = dnn.dnn_conv(img=inp, kerns=self.W,
                                        border_mode=(pad_x, pad_y),
                                        conv_mode=conv_mode)
                if self.inbound_nodes[0].inbound_layers \
                        and settings['payloads']:
                    error_conv = dnn.dnn_conv(img=error, kerns=self.W,
                                              border_mode=(pad_x, pad_y),
                                              conv_mode=conv_mode)
            else:
                conv_out = dnn.dnn_conv(img=inp, kerns=self.W,
                                        border_mode=border_mode,
                                        subsample=self.subsample,
                                        conv_mode=conv_mode)
                if self.inbound_nodes[0].inbound_layers \
                        and settings['payloads']:
                    error_conv = dnn.dnn_conv(img=error, kerns=self.W,
                                              border_mode=border_mode,
                                              subsample=self.subsample,
                                              conv_mode=conv_mode)
        else:
            if border_mode == 'same':
                border_mode = 'full'
            conv_out = T.nnet.conv2d(inp, self.W, border_mode=border_mode,
                                     subsample=self.subsample,
                                     filter_flip=self.filter_flip)
            if self.inbound_nodes[0].inbound_layers and settings['payloads']:
                error_conv = dnn.dnn_conv(error, kerns=self.W,
                                          border_mode=(pad_x, pad_y),
                                          conv_mode=conv_mode)
            if self.border_mode == 'same':
                shift_x = (self.nb_row - 1) // 2
                shift_y = (self.nb_col - 1) // 2
                conv_out = conv_out[:, :, shift_x:inp.shape[2] + shift_x,
                                    shift_y:inp.shape[3] + shift_y]
        if self.inbound_nodes[0].inbound_layers and settings['payloads']:
            self.impulse = conv_out + error_conv + K.reshape(
                                                 self.b,
                                                 (1, self.nb_filter, 1, 1)
                                                 )
        else:
            self.impulse = conv_out + K.reshape(self.b,
                                                (1, self.nb_filter, 1, 1))
        output_spikes = update_neurons(self, time, updates)
        self.updates = updates
        return T.cast(output_spikes, 'float32')

    def get_name(self):
        """Get class name."""
        return self.__class__.__name__


class AvgPool2DReLU(AveragePooling2D):
    """batch_size x input_shape x out_shape."""

    def __init__(self, pool_size=(2, 2), strides=None, border_mode='valid',
                 label=None, **kwargs):
        """Init average pooling."""
        super().__init__(pool_size=pool_size, strides=strides,
                         border_mode=border_mode)
        if label is not None:
            self.label = label
            self.name = label
        else:
            self.label = self.name

    def get_output(self, train=False):
        """Get Output."""
        # Recurse
        inp, time, updates = get_input(self)

        if self.inbound_nodes[0].inbound_layers and settings['payloads']:
            prev_layer_error = self.inbound_nodes[0].inbound_layers[0].payloads
            prev_shape = self.inbound_nodes[0].inbound_layers[0].output_shape
            error = shared_zeros(prev_shape)
            idxs = (inp > 0).nonzero()
            error = T.set_subtensor(error[idxs], prev_layer_error[idxs])
            impulse = K.pool2d(inp, self.pool_size, self.strides,
                               self.border_mode, pool_mode='avg')

            error_pool = K.pool2d(error, self.pool_size, self.strides,
                                  self.border_mode, pool_mode='avg')
            self.impulse = impulse + error_pool
        else:
            self.impulse = K.pool2d(inp, self.pool_size, self.strides,
                                    self.border_mode, pool_mode='avg')

        output_spikes = update_neurons(self, time, updates)
        self.updates = updates
        return T.cast(output_spikes, 'float32')

    def get_name(self):
        """Get class name."""
        return self.__class__.__name__


class MaxPool2DReLU(MaxPooling2D):
    """Max Pooling ReLU.

    batch_size x input_shape x out_shape.
    """

    def __init__(self, pool_size=(2, 2), strides=None, border_mode='valid',
                 label=None, pool_type="fir_max", **kwargs):
        """Init function.

        Parameters
        ----------
        pool_type : string
            avg_max : max depending on moving average spike rate.
            fir_max : max depending on accumulated absolute spike rate.
            exp_max : max depending on first arrived spike.
        """
        self.ignore_border = True if border_mode == "valid" else False

        super().__init__(pool_size=pool_size, strides=strides,
                         border_mode=border_mode)
        if label is not None:
            self.label = label
            self.name = label
        else:
            self.label = self.name
        self.pool_type = pool_type

    def get_output(self, train=False):
        """Get Output."""
        # Recurse
        inp, time, updates = get_input(self)

        if self.pool_type == "avg_max":
            spikerate = self.inbound_nodes[0].inbound_layers[0].avg_spikerate \
                        if self.inbound_nodes[0].inbound_layers \
                        else K.placeholder(shape=self.input_shape)
        elif self.pool_type == "fir_max":
            spikerate = self.inbound_nodes[0].inbound_layers[0].fir_spikerate \
                        if self.inbound_nodes[0].inbound_layers \
                        else K.placeholder(shape=self.input_shape)
        elif self.pool_type == "exp_max":
            spikerate = self.inbound_nodes[0].inbound_layers[0].exp_spikerate \
                        if self.inbound_nodes[0].inbound_layers \
                        else K.placeholder(shape=self.input_shape)

        if self.pool_type in ["avg_max", "fir_max", "exp_max"]:
            # Todo: Use K.pool2 to be consistent with AvgPool and independent
            # of backend
            max_idx = pool_same_size(spikerate,
                                     patch_size=self.pool_size,
                                     ignore_border=self.ignore_border,
                                     st=self.strides)
<<<<<<< HEAD
            self.impulse = K.pool_2d(inp*max_idx, self.pool_size, self.strides,
                                     self.border_mode, pool_mode='max')
=======
            self.impulse = pool.pool_2d(inp*max_idx, ds=self.pool_size,
                                        st=self.strides,
                                        ignore_border=self.ignore_border,
                                        mode='max')
>>>>>>> 3776818a
        else:
            print("wrong max pooling type,"
                  "choose Average Pooling automatically")
            self.impulse = K.pool2d(inp, self.pool_size, self.strides,
                                    self.border_mode, pool_mode='avg')

        output_spikes = update_neurons(self, self.impulse, time, updates)
        self.updates = updates
        return T.cast(output_spikes, 'float32')

    def get_name(self):
        """Get class name."""
        return self.__class__.__name__


custom_layers = {'SpikeFlatten': SpikeFlatten,
                 'SpikeDense': SpikeDense,
                 'SpikeConv2DReLU': SpikeConv2DReLU,
                 'AvgPool2DReLU': AvgPool2DReLU,
                 'MaxPool2DReLU': MaxPool2DReLU}

layer_type_dict = {'Flatten': 'SpikeFlatten',
                   'Dense': 'SpikeDense',
                   'Convolution2D': 'SpikeConv2DReLU',
                   'AveragePooling2D': 'AvgPool2DReLU',
                   'MaxPooling2D': 'MaxPool2DReLU'}<|MERGE_RESOLUTION|>--- conflicted
+++ resolved
@@ -69,9 +69,10 @@
         updates.append((self.spikecounts, self.spikecounts + output_spikes))
         updates.append((self.max_spikerate,
                         T.max(self.spikecounts) / (time + settings['dt'])))
+    else:
+        updates.append((self.spikecounts, self.spikecounts + output_spikes))
 
     if self.layer_type in ["MaxPool2DReLU", "SpikeConv2DReLU"]:
-        updates.append((self.spikecounts, self.spikecounts + output_spikes))
         if settings["maxpool_type"] == "avg_max":
             updates.append((self.avg_spikerate,
                             self.spikecounts / (time + settings['dt'])))
@@ -185,9 +186,10 @@
         self.spikecounts.set_value(floatX(np.zeros(self.output_shape)))
         self.max_spikerate.set_value(0.0)
         self.v_thresh.set_value(settings['v_thresh'])
+    else:
+        self.spikecounts.set_value(floatX(np.zeros(self.output_shape)))
 
     if self.layer_type in ["MaxPool2DReLU", "SpikeConv2DReLU"]:
-        self.spikecounts.set_value(floatX(np.zeros(self.output_shape)))
         if settings["maxpool_type"] == "avg_max":
             self.avg_spikerate.set_value(
                 floatX(np.zeros(self.output_shape)))
@@ -261,9 +263,10 @@
     if settings['online_normalization']:
         layer.spikecounts = shared_zeros(self.output_shape)
         layer.max_spikerate = theano.shared(np.asarray(0.0, 'float32'))
+    else:
+        layer.spikecounts = shared_zeros(self.output_shape)
 
     if layer.layer_type in ["MaxPool2DReLU", "SpikeConv2DReLU"]:
-        layer.spikecounts = shared_zeros(self.output_shape)
         if settings["maxpool_type"] == "avg_max":
             layer.avg_spikerate = shared_zeros(self.output_shape)
         elif settings["maxpool_type"] == "fir_max":
@@ -583,15 +586,8 @@
                                      patch_size=self.pool_size,
                                      ignore_border=self.ignore_border,
                                      st=self.strides)
-<<<<<<< HEAD
             self.impulse = K.pool_2d(inp*max_idx, self.pool_size, self.strides,
                                      self.border_mode, pool_mode='max')
-=======
-            self.impulse = pool.pool_2d(inp*max_idx, ds=self.pool_size,
-                                        st=self.strides,
-                                        ignore_border=self.ignore_border,
-                                        mode='max')
->>>>>>> 3776818a
         else:
             print("wrong max pooling type,"
                   "choose Average Pooling automatically")
