# -*- coding: utf-8 -*-
"""Building SNNs using INI simulator.

The modules in ``target_simulators`` package allow building a spiking network
and exporting it for use in a spiking simulator.

This particular module offers functionality for the INI simulator. Adding
another simulator requires implementing the class ``SNN_compiled`` with its
methods tailored to the specific simulator.

Created on Thu May 19 14:59:30 2016

@author: rbodo
"""

# For compatibility with python2
from __future__ import print_function, unicode_literals
from __future__ import division, absolute_import
from future import standard_library
from builtins import int, range

import os
import theano
from textwrap import dedent
from keras.models import Sequential
from snntoolbox import echo
from snntoolbox.config import settings, initialize_simulator

standard_library.install_aliases()

if settings['online_normalization']:
    lidx = 0


class SNN_compiled():
    """
    Class to hold the compiled spiking neural network.

    Class to hold the compiled spiking neural network, ready for testing in a
    spiking simulator.

    Parameters
    ----------

    ann: dict
        Parsed input model; result of applying ``model_lib.extract(in)`` to the
        input model ``in``.

    Attributes
    ----------

    ann: dict
        Parsed input model; result of applying ``model_lib.extract(in)`` to the
        input model ``in``.

    sim: Simulator
        Module containing utility functions of spiking simulator. Result of
        calling ``snntoolbox.config.initialize_simulator()``. For instance, if
        using Brian simulator, this initialization would be equivalent to
        ``import pyNN.brian as sim``.

    snn: Spiking Model
        Keras ``Sequential`` model. This is the output format of the compiled
        spiking model because INI simulator runs networks of layers that are
        derived from Keras layer base classes.

    get_output: Theano function
        Compute output of network by iterating over all layers.

    Methods
    -------

    build:
        Convert an ANN to a spiking neural network, using layers derived from
        Keras base classes.
    run:
        Simulate a spiking network.
    save:
        Write model architecture and parameters to disk.
    load:
        Load model architecture and parameters from disk.
    end_sim:
        Clean up after simulation. Not needed in this simulator, so do a
        ``pass``.

    """

    def __init__(self, ann):
        """Init function."""
        self.ann = ann
        self.sim = initialize_simulator()
        self.snn = Sequential()
        self.get_output = None

    def build(self):
        """Compile a SNN to prepare for simulation with INI simulator.

        Convert an ANN to a spiking neural network, using layers derived from
        Keras base classes.

        Aims at simulating the network on a self-implemented Integrate-and-Fire
        simulator using a timestepped approach.

        Sets the ``snn`` and ``get_output`` attributes of this class.

        """
        # Iterate over layers to create spiking neurons and connections.
        if settings['verbose'] > 1:
            echo("Iterating over ANN layers to add spiking layers...\n")
        for (layer_num, layer) in enumerate(self.ann['layers']):
            kwargs = {'name': layer['label'], 'trainable': False}
            kwargs2 = {}
            if 'activation' in layer:
                kwargs.update({'activation': layer['activation']})
            if layer_num == 0:
                # For the input layer, pass extra keyword argument
                # 'batch_input_shape' to layer constructor.
                input_shape = list(self.ann['input_shape'])
                input_shape[0] = settings['batch_size']
                input_time = theano.tensor.scalar('time')
                kwargs.update({'batch_input_shape': input_shape})
                kwargs2.update({'time_var': input_time})
            echo("Layer: {}\n".format(layer['label']))
            if layer['layer_type'] == 'Convolution2D':
                self.snn.add(self.sim.SpikeConv2DReLU(
                    layer['nb_filter'], layer['nb_row'], layer['nb_col'],
                    self.sim.floatX(layer['parameters']),
                    border_mode=layer['border_mode'],
                    subsample=layer['subsample'],
                    filter_flip=layer['filter_flip'], **kwargs))
            elif layer['layer_type'] == 'Dense':
                self.snn.add(self.sim.SpikeDense(
                    layer['output_shape'][1],
                    self.sim.floatX(layer['parameters']), **kwargs))
            elif layer['layer_type'] == 'Flatten':
                self.snn.add(self.sim.SpikeFlatten(**kwargs))
            elif layer['layer_type'] == 'MaxPooling2D':
                self.snn.add(self.sim.MaxPool2DReLU(
                    pool_size=layer['pool_size'], strides=layer['strides'],
                    border_mode=layer['border_mode'], label=layer['label']))
            elif layer['layer_type'] == 'AveragePooling2D':
                self.snn.add(self.sim.AvgPool2DReLU(
                    pool_size=layer['pool_size'], strides=layer['strides'],
                    border_mode=layer['border_mode'], label=layer['label']))
            if layer['layer_type'] in {'Convolution2D', 'Dense', 'Flatten',
                                       'MaxPooling2D', 'AveragePooling2D'}:
                self.sim.init_neurons(self.snn.layers[-1],
                                      v_thresh=settings['v_thresh'],
                                      tau_refrac=settings['tau_refrac'],
                                      **kwargs2)

        # Compile
        self.compile_snn(input_time)

    def compile_snn(self, input_time):
        """
        Sets the ``snn`` and ``get_output`` attributes of this class.

        Todo: Allow user to specify loss function here (optimizer is not
        relevant as we do not train any more). Unfortunately, Keras does not
        save these parameters. They can be obtained from the compiled model
        by calling 'model.loss' and 'model.optimizer'.

        """

        print("Compiling spiking network...\n")
        self.snn.compile(loss='categorical_crossentropy', optimizer='sgd',
                         metrics=['accuracy'])
        output_spikes = self.snn.layers[-1].get_output()
        output_time = self.sim.get_time(self.snn.layers[-1])
        updates = self.sim.get_updates(self.snn.layers[-1])
        if settings['online_normalization']:
            thresh = self.snn.layers[lidx].v_thresh
            max_spikerate = self.snn.layers[lidx].max_spikerate
            spiketrain = self.snn.layers[lidx].spiketrain
            self.get_output = theano.function([self.snn.input, input_time],
                                              [output_spikes, output_time,
                                               thresh, max_spikerate,
                                               spiketrain], updates=updates)
        else:
            self.get_output = theano.function([self.snn.input, input_time],
                                              [output_spikes, output_time],
                                              updates=updates)
        print("Compilation finished.\n")

    def run(self, snn_precomp, X_test, Y_test):
        """Simulate a SNN with LIF and Poisson input.

        Simulate a spiking network with leaky integrate-and-fire units and
        Poisson input, using mean pooling and a timestepped approach.

        If ``settings['verbose'] > 1``, the toolbox plots the spiketrains
        and spikerates of each neuron in each layer, for the first sample of
        the first batch of ``X_test``.

        This is somewhat costly in terms of memory and time, but can be useful
        for debugging the network's general functioning.

        Parameters
        ----------

        snn_precomp: SNN
            The converted spiking network, before compilation (i.e. independent
            of simulator).
        X_test: float32 array
            The input samples to test.
            With data of the form (channels, num_rows, num_cols),
            X_test has dimension (num_samples, channels*num_rows*num_cols)
            for a multi-layer perceptron, and
            (num_samples, channels, num_rows, num_cols) for a convolutional
            net.
        Y_test: float32 array
            Ground truth of test data. Has dimension (num_samples, num_classes)

        Returns
        -------

        total_acc: float
            Number of correctly classified samples divided by total number of
            test samples.

        """
        import numpy as np
        from snntoolbox.io_utils.plotting import output_graphs
        from snntoolbox.io_utils.plotting import plot_confusion_matrix

        # Load neuron layers and connections if conversion was done during a
        # previous session.
        if self.get_output is None:
            if settings['verbose'] > 1:
                echo("Restoring layer connections...\n")
            self.load()
            # Set parameters of original network to the normalized values so
            # that the computed activations use the same parameters as the
            # spiking layers.
            j = 0
            parameters = [layer.get_weights() for layer in self.snn.layers
                          if layer.get_weights()]
            for idx in range(len(self.ann['layers'])):
                # Skip layer if not preceeded by a layer with parameters
                if idx == 0 or 'parameters' not in self.ann['layers'][idx-1]:
                    continue
                # Update model with modified parameters
                snn_precomp.set_layer_params(parameters[j], idx-1)
                j += 1

        si = settings['sample_indices_to_test']
        if not si == []:
            assert len(si) == settings['batch_size'], dedent("""
                You attempted to test the SNN on a total number of samples that
                is not compatible with the batch size with which the SNN was
                converted. Either change the number of samples to test to be
                equal to the batch size, or convert the ANN again using the
                corresponding batch size.""")
            X_test = np.array([X_test[i] for i in si])
            Y_test = np.array([Y_test[i] for i in si])

        # Ground truth
        truth = np.argmax(Y_test, axis=1)

        # Divide the test set into batches and run all samples in a batch in
        # parallel.
        output = np.zeros(Y_test.shape).astype('int32')
        num_batches = int(np.ceil(X_test.shape[0] / settings['batch_size']))
        if settings['verbose'] > 1:
            print("Starting new simulation...\n")
        # Allocate a list 'spiketrains_batch' with the following specification:
        # Each entry in ``spiketrains_batch`` contains a tuple
        # ``(spiketimes, label)`` for each layer of the network (for the first
        # batch only, and excluding ``Flatten`` layers).
        # ``spiketimes`` is an array where the last index contains the spike
        # times of the specific neuron, and the first indices run over the
        # number of neurons in the layer:
        # (batch_size, n_chnls, n_rows, n_cols, duration)
        # ``label`` is a string specifying both the layer type and the index,
        # e.g. ``'03Dense'``.
        spiketrains_batch = []
        for layer in self.snn.layers:
            if 'Flatten' not in layer.name:
                shape = list(layer.output_shape) + [int(settings['duration'] /
                                                        settings['dt'])]
                spiketrains_batch.append((np.zeros(shape), layer.name))

        for batch_idx in range(num_batches):
            # Determine batch indices.
            max_idx = min((batch_idx + 1) * settings['batch_size'],
                          Y_test.shape[0])
            batch_idxs = range(batch_idx * settings['batch_size'], max_idx)
            batch = X_test[batch_idxs, :]

            # Either use Poisson spiketrains as inputs to the SNN, or take the
            # original data.
            if settings['poisson_input']:
                # This factor determines the probability threshold for cells in
                # the input layer to fire a spike. Increasing ``input_rate``
                # increases the firing rate of the input and subsequent layers.
                rescale_fac = 1000 / (settings['input_rate'] * settings['dt'])
            else:
                # Simply use the analog values of the original data as input.
                inp = batch

            # Reset network variables.
            self.sim.reset(self.snn.layers[-1])

            # Loop through simulation time.
            t_idx = 0
            for t in np.arange(0, settings['duration'], settings['dt']):
                if settings['poisson_input']:
                    # Create poisson input.
                    spike_snapshot = np.random.random_sample(batch.shape) * \
                        rescale_fac
                    inp = (spike_snapshot <= batch).astype('float32')
                # Main step: Propagate poisson input through network and record
                # output spikes.
<<<<<<< HEAD
                (out_spikes, ts, thresh,
                 max_spikerate, spiketrain) = self.get_output(inp, float(t))
#                print('thresh: {:.2f}, max_spikerate: {:.2f}'.format(
#                    float(np.array(thresh)), float(np.array(max_spikerate))))
=======
                if settings['online_normalization']:
                    out_spikes, ts, thresh, max_spikerate, spiketrain = \
                        self.get_output(inp, float(t))
                    print('thresh: {:.2f}, max_spikerate: {:.2f}'.format(
                        float(np.array(thresh)),
                        float(np.array(max_spikerate))))
                else:
                    out_spikes, ts = self.get_output(inp, float(t))
>>>>>>> 8b7ef494
                # For the first batch only, record the spiketrains of each
                # neuron in each layer.
                if batch_idx == 0 and settings['verbose'] > 1:
                    j = 0
                    for i, layer in enumerate(self.snn.layers):
                        if 'Flatten' not in self.snn.layers[i].name:
                            spiketrains_batch[j][0][Ellipsis, t_idx] = \
                                layer.spiketrain.get_value()
                            j += 1
                t_idx += 1
                # Count number of spikes in output layer during whole
                # simulation.
                output[batch_idxs, :] += out_spikes.astype('int32')
                if settings['verbose'] > 1:
                    echo('.')
            if settings['verbose'] > 0:
                # Get result by comparing the guessed class (i.e. the index of
                # the neuron in the last layer which spiked most) to the ground
                # truth.
                guesses = np.argmax(output, axis=1)
                echo('\n')
                echo("Batch {} of {} completed ({:.1%})\n".format(
                    batch_idx + 1, num_batches, (batch_idx + 1) / num_batches))
                avg = np.sum(guesses[:max_idx] == truth[:max_idx]) / max_idx
                echo("Moving average accuracy: {:.2%}.\n".format(avg))
                with open(os.path.join(settings['log_dir_of_current_run'],
                                       'accuracy.txt'), 'w') as f:
                    f.write("Moving average accuracy after batch " +
                            "{} of {}: {:.2%}.\n".format(batch_idx + 1,
                                                         num_batches, avg))
                if batch_idx == 0 and settings['verbose'] > 2:
                    plot_confusion_matrix(truth[:max_idx], guesses[:max_idx],
                                          settings['log_dir_of_current_run'])
                    output_graphs(spiketrains_batch, snn_precomp, batch,
                                  settings['log_dir_of_current_run'])

        guesses = np.argmax(output, axis=1)
        total_acc = np.mean(guesses == truth)
        if settings['verbose'] > 2:
            plot_confusion_matrix(truth, guesses,
                                  settings['log_dir_of_current_run'])
        echo("Simulation finished.\n\n")
        echo("Total output spikes: {}\n".format(np.sum(output)))
        echo("Average output spikes per sample: {:.2f}\n".format(
             np.mean(np.sum(output, axis=1))))
        echo("Total accuracy: {:.2%} on {} test samples.\n\n".format(total_acc,
             output.shape[0]))

        return total_acc

    def save(self, path=None, filename=None):
        """Write model architecture and parameters to disk.

        Parameters
        ----------

        path: string, optional
            Path to directory where to save model to. Defaults to
            ``settings['path']``.

        filename: string, optional
            Name of file to write model to. Defaults to
            ``settings['filename_snn_exported']``.

        """
        from snntoolbox.io_utils.save import confirm_overwrite

        if path is None:
            path = settings['path']
        if filename is None:
            filename = settings['filename_snn_exported']

        echo("Saving model to {}\n".format(path))

        filepath = os.path.join(path, filename + '.json')

        if confirm_overwrite(filepath):
            open(filepath, 'w').write(self.snn.to_json())
        self.snn.save_weights(os.path.join(path, filename + '.h5'),
                              overwrite=settings['overwrite'])
        echo("Done.\n")

    def load(self, path=None, filename=None):
        """Load model architecture and parameters from disk.

        Sets the ``snn`` and ``get_output`` attributes of this class.

        Parameters
        ----------

        path: string, optional
            Path to directory where to load model from. Defaults to
            ``settings['path']``.

        filename: string, optional
            Name of file to load model from. Defaults to
            ``settings['filename_snn_exported']``.

        """
        from keras import models
        from snntoolbox.core.inisim import custom_layers

        if path is None:
            path = settings['path']
        if filename is None:
            filename = settings['filename_snn_exported']

        filepath = os.path.join(path, filename + '.json')
        self.snn = models.model_from_json(open(filepath).read(),
                                          custom_objects=custom_layers)
        self.snn.load_weights(os.path.join(path, filename + '.h5'))

        self.assert_batch_size(self.snn.layers[0].batch_input_shape[0])

        # Allocate input variables
        input_time = theano.tensor.scalar('time')
        kwargs = {'time_var': input_time}
        for layer in self.snn.layers:
            self.sim.init_neurons(layer, v_thresh=settings['v_thresh'],
                                  tau_refrac=settings['tau_refrac'], **kwargs)
            kwargs = {}

        # Compile model
        self.compile_snn(input_time)

    def assert_batch_size(self, batch_size):
        """Check if batchsize is matched with configuration."""
        if batch_size != settings['batch_size']:
            msg = dedent("""\
                You attempted to use the SNN with a batch_size different than
                the one with which it was converted. This is not supported when
                using INI simulator: To change the batch size, convert the ANN
                from scratch with the desired batch size. For now, the batch
                size has been reset from {} to the original {}.\n""".format(
                settings['batch_size'], batch_size))
            # logging.warning(msg)
            print(msg)
            settings['batch_size'] = batch_size

    def end_sim(self):
        """Clean up after simulation.

        Clean up after simulation. Not needed in this simulator, so do a
        ``pass``.

        """
        pass<|MERGE_RESOLUTION|>--- conflicted
+++ resolved
@@ -312,12 +312,6 @@
                     inp = (spike_snapshot <= batch).astype('float32')
                 # Main step: Propagate poisson input through network and record
                 # output spikes.
-<<<<<<< HEAD
-                (out_spikes, ts, thresh,
-                 max_spikerate, spiketrain) = self.get_output(inp, float(t))
-#                print('thresh: {:.2f}, max_spikerate: {:.2f}'.format(
-#                    float(np.array(thresh)), float(np.array(max_spikerate))))
-=======
                 if settings['online_normalization']:
                     out_spikes, ts, thresh, max_spikerate, spiketrain = \
                         self.get_output(inp, float(t))
@@ -326,7 +320,6 @@
                         float(np.array(max_spikerate))))
                 else:
                     out_spikes, ts = self.get_output(inp, float(t))
->>>>>>> 8b7ef494
                 # For the first batch only, record the spiketrains of each
                 # neuron in each layer.
                 if batch_idx == 0 and settings['verbose'] > 1:
