--- conflicted
+++ resolved
@@ -282,11 +282,7 @@
             'timestep_fraction': 10,
             'diff_to_min_rate': 100,
             'scaling_factor': 10000000,
-<<<<<<< HEAD
-=======
-            'maxpool_type': "fir_max"
->>>>>>> 554c9915
-            }
+            'maxpool_type': "fir_max"}
 
 # pyNN specific parameters.
 pyNN_settings = {'v_reset': 0,
@@ -418,10 +414,6 @@
     elif simulator == 'INI':
         sim = import_module('snntoolbox.core.inisim')
     elif simulator == 'MegaSim':
-<<<<<<< HEAD
-=======
-        # None  # evan - can add a module with helper functions
->>>>>>> 554c9915
         sim = import_module('snntoolbox.core.megasim')
     print("Initialized {} simulator.\n".format(simulator))
     return sim